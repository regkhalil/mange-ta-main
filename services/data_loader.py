"""
Data loading and preprocessing service for the Mangetamain application.

This module centralizes all CSV file reading operations from the data/ folder.
All loading functions use standardized paths and consistent parameters.
"""

from pathlib import Path
from typing import List, Optional

import numpy as np
import pandas as pd
import streamlit as st

# ============================================================================
# CENTRALIZED CSV LOADING FUNCTIONS
# ============================================================================


def _get_data_dir(data_dir: Optional[str] = None) -> Path:
    """
    Returns the path to the data/ directory.

    Args:
        data_dir: Custom path or None to use the default path

    Returns:
        Path: Path to the data/ directory
    """
    if data_dir is None:
        return Path.cwd() / "data"
    return Path(data_dir)


@st.cache_data
def read_csv_file(
    filename: str,
    data_dir: Optional[str] = None,
    usecols: Optional[List[str]] = None,
    dtype: Optional[dict] = None,
    nrows: Optional[int] = None,
    **kwargs,
) -> pd.DataFrame:
    """
    Centralized function to read any CSV file from the data/ folder.

    This function standardizes CSV reading with error handling
    and integrated Streamlit caching.

    Args:
        filename: Name of the CSV file (e.g., "preprocessed_recipes.csv")
        data_dir: Directory containing the data (default: "data/")
        usecols: List of columns to load (default: all)
        dtype: Dictionary of column types
        nrows: Maximum number of rows to read
        **kwargs: Additional arguments for pd.read_csv()

    Returns:
        pd.DataFrame: DataFrame containing the data

    Raises:
        FileNotFoundError: If the file does not exist
    """
    data_path = _get_data_dir(data_dir)
    file_path = data_path / filename

    if not file_path.exists():
        raise FileNotFoundError(f"File not found: {file_path}")

    # Merge default parameters with kwargs
    read_params = {"low_memory": False, **kwargs}

    if usecols is not None:
        read_params["usecols"] = usecols
    if dtype is not None:
        read_params["dtype"] = dtype
    if nrows is not None:
        read_params["nrows"] = nrows

    df = pd.read_csv(file_path, **read_params)
    return df


@st.cache_data
def read_preprocessed_recipes(data_dir: Optional[str] = None) -> pd.DataFrame:
    """
    Loads the preprocessed_recipes.csv file with optimized data types.

    Args:
        data_dir: Directory containing the data

    Returns:
        pd.DataFrame: Preprocessed recipes
    """
    return read_csv_file(
        "preprocessed_recipes.csv",
        data_dir=data_dir,
        dtype={
            "id": "int64",
            "minutes": "float32",
            "n_steps": "float32",
            "n_ingredients": "float32",
        },
    )


@st.cache_data
def read_raw_recipes(
    data_dir: Optional[str] = None, usecols: Optional[List[str]] = None, nrows: Optional[int] = None
) -> pd.DataFrame:
    """
    Loads the RAW_recipes.csv file.

    Args:
        data_dir: Directory containing the data
        usecols: Specific columns to load (e.g., ["id", "description"])
        nrows: Maximum number of rows to read

    Returns:
        pd.DataFrame: Raw recipes
    """
    return read_csv_file("RAW_recipes.csv", data_dir=data_dir, usecols=usecols, nrows=nrows)


@st.cache_data
def read_pp_recipes(data_dir: Optional[str] = None, nrows: Optional[int] = None) -> pd.DataFrame:
    """
    Loads the PP_recipes.csv file.

    Args:
        data_dir: Directory containing the data
        nrows: Maximum number of rows to read

    Returns:
        pd.DataFrame: Preprocessed recipes (PP format)
    """
    return read_csv_file("PP_recipes.csv", data_dir=data_dir, nrows=nrows)


@st.cache_data
def read_pp_users(data_dir: Optional[str] = None) -> pd.DataFrame:
    """
    Loads the PP_users.csv file.

    Args:
        data_dir: Directory containing the data

    Returns:
        pd.DataFrame: User profiles
    """
    return read_csv_file("PP_users.csv", data_dir=data_dir)


@st.cache_data
def read_raw_interactions(data_dir: Optional[str] = None, usecols: Optional[List[str]] = None) -> pd.DataFrame:
    """
    Loads the RAW_interactions.csv file.

    Args:
        data_dir: Directory containing the data
        usecols: Specific columns to load (e.g., ["recipe_id", "rating"])

    Returns:
        pd.DataFrame: User-recipe interactions
    """
    dtype_dict = (
        {"recipe_id": "int64", "rating": "float32"}
        if usecols is None or set(usecols) & {"recipe_id", "rating"}
        else None
    )

    return read_csv_file("RAW_interactions.csv", data_dir=data_dir, usecols=usecols, dtype=dtype_dict)


@st.cache_data
def read_interactions_split(split: str = "train", data_dir: Optional[str] = None) -> pd.DataFrame:
    """
    Loads a split interactions file (train/validation/test).

    Args:
        split: Type of split ("train", "validation", or "test")
        data_dir: Directory containing the data

    Returns:
        pd.DataFrame: Interactions from the specified split
    """
    valid_splits = ["train", "validation", "test"]
    if split not in valid_splits:
        raise ValueError(f"split must be in {valid_splits}, got: {split}")

    return read_csv_file(f"interactions_{split}.csv", data_dir=data_dir)


# ============================================================================
# EXISTING FUNCTIONS (UPDATED TO USE THE NEW CENTRALIZED FUNCTIONS)
# ============================================================================


@st.cache_data(show_spinner=False)  # Disable default spinner, we manage manually
def load_recipes(data_dir: str = None) -> pd.DataFrame:
    """
    Loads and preprocesses recipe data from PP_recipes.csv and RAW_recipes.csv.
    Merges both to have features AND searchable texts.

    Returns:
        DataFrame with preprocessed columns for the application
    """
    data_dir_path = _get_data_dir(data_dir)

    # Check if preprocessed file exists
    preprocessed_path = data_dir_path / "preprocessed_recipes.csv"

    if preprocessed_path.exists():
<<<<<<< HEAD
        # Charger les données prétraitées enrichies (optimisé avec dtypes)
        df = pd.read_csv(
            preprocessed_path,
            low_memory=False,
            dtype={
                "id": "int64",
                "minutes": "float32",
                "n_steps": "float32",
                "n_ingredients": "float32",
            },
        )

        # Merger avec RAW_recipes pour récupérer la description (fallback si pas dans preprocessed)
        try:
            if 'description' not in df.columns:
                raw_recipes_path = Path(data_dir) / "RAW_recipes.csv"
                if raw_recipes_path.exists():
                    raw_df = pd.read_csv(raw_recipes_path, usecols=["id", "description"])
                    df = df.merge(raw_df, on="id", how="left")
=======
        # Load enriched preprocessed data (uses read_preprocessed_recipes)
        df = read_preprocessed_recipes(data_dir=data_dir)

        # Merge with RAW_recipes to get description
        try:
            if (data_dir_path / "RAW_recipes.csv").exists():
                raw_df = read_raw_recipes(data_dir=data_dir, usecols=["id", "description"])
                df = df.merge(raw_df, on="id", how="left")
>>>>>>> 418b36b0
        except Exception as e:
            print(f"Unable to load descriptions: {e}")

        # Create derived columns for UI (if they don't exist)
        if "ingredientCount" not in df.columns and "n_ingredients" in df.columns:
            df["ingredientCount"] = df["n_ingredients"]

        if "stepsCount" not in df.columns and "n_steps" in df.columns:
            df["stepsCount"] = df["n_steps"]

        if "totalTime" not in df.columns and "minutes" in df.columns:
            df["totalTime"] = df["minutes"].clip(5, 300)  # Limit between 5 and 300 minutes

        # Estimate calories from number of steps
        if "calories" not in df.columns:
            if "n_steps" in df.columns:
                df["calories"] = (df["n_steps"] * 10 + 100).clip(50, 800)
            else:
                df["calories"] = 300  # Default value

        # Create alias for compatibility
        if "isVegetarian" not in df.columns:
            if "is_vegetarian" in df.columns:
                df["isVegetarian"] = df["is_vegetarian"]
            else:
                df["isVegetarian"] = False

        # Create Nutri-Score grade if nutrition_score exists
        if "nutrition_grade" not in df.columns and "nutrition_score" in df.columns:
            # Convert score to grade (A-E)
            def score_to_grade(score):
                if pd.isna(score):
                    return "C"  # Default
                score = float(score)
                if score <= 40:
                    return "A"
                elif score <= 55:
                    return "B"
                elif score <= 70:
                    return "C"
                elif score <= 80:
                    return "D"
                else:
                    return "E"

            df["nutrition_grade"] = df["nutrition_score"].apply(score_to_grade)
        elif "nutrition_grade" not in df.columns:
            df["nutrition_grade"] = "C"  # Default grade

        # Add average rating of recipes from interactions (OPTIMIZED)
        if "average_rating" not in df.columns:
            try:
                # Load interactions to calculate average rating
                interactions_path = data_dir_path / "RAW_interactions.csv"
                if interactions_path.exists():
                    # Use centralized function
                    interactions = read_raw_interactions(data_dir=data_dir, usecols=["recipe_id", "rating"])
                    # Calculate average per recipe
                    avg_ratings = interactions.groupby("recipe_id", as_index=False)["rating"].mean()
                    avg_ratings.columns = ["id", "average_rating"]
                    # Merge with recipes
                    df = df.merge(avg_ratings, on="id", how="left")
                    # Fill missing values with 4.0
                    df["average_rating"] = df["average_rating"].fillna(4.0)
                else:
                    df["average_rating"] = 4.0
            except Exception as e:
                print(f"Error loading ratings: {e}")
                df["average_rating"] = 4.0

    else:
        # Fallback: load from PP_recipes and RAW_recipes
        df = read_pp_recipes(data_dir=data_dir, nrows=10000)
        raw_df = read_raw_recipes(data_dir=data_dir)
        raw_df = raw_df[["id", "name", "ingredients", "steps"]]
        df = df.merge(raw_df, on="id", how="left")

        df["name_tokens"] = df["name_tokens"].apply(eval)
        df["ingredient_tokens"] = df["ingredient_tokens"].apply(eval)
        df["steps_tokens"] = df["steps_tokens"].apply(eval)
        df["techniques"] = df["techniques"].apply(eval)
        df["ingredient_ids"] = df["ingredient_ids"].apply(eval)

        df["ingredientCount"] = df["ingredient_tokens"].apply(len)
        df["stepsCount"] = df["steps_tokens"].apply(len)

        calorie_mapping = {0: 200, 1: 400, 2: 600, 3: 800}
        df["calories"] = df["calorie_level"].map(calorie_mapping)
        df["totalTime"] = df["stepsCount"] * 5 + df["techniques"].apply(lambda x: sum(x)) * 2
        df["totalTime"] = df["totalTime"].clip(5, 180)

        if "nutrition_score" not in df.columns:
            df["nutrition_score"] = np.nan
        if "nutrition_grade" not in df.columns:
            df["nutrition_grade"] = None
        if "is_vegetarian" not in df.columns:
            df["is_vegetarian"] = df["ingredient_ids"].apply(lambda ids: all(id not in [389, 7655] for id in ids))

        df["isVegetarian"] = df.get("is_vegetarian", False)

    return df


@st.cache_data
def load_users(data_dir: str = None) -> pd.DataFrame:
    """
    Loads user data from PP_users.csv.

    Returns:
        DataFrame with user profiles
    """
    # Use centralized function
    df = read_pp_users(data_dir=data_dir)

    # Convert list columns
    df["techniques"] = df["techniques"].apply(eval)
    df["items"] = df["items"].apply(eval)
    df["ratings"] = df["ratings"].apply(eval)

    return df


@st.cache_data
def load_interactions(data_dir: str = None, split: str = "train") -> pd.DataFrame:
    """
    Loads user-recipe interactions.

    Args:
        data_dir: Directory containing the data
        split: 'train', 'validation', or 'test'

    Returns:
        DataFrame of interactions
    """
    # Use centralized function
    df = read_interactions_split(split=split, data_dir=data_dir)
    return df


def get_recipe_name(recipe_id: int, recipes_df: pd.DataFrame) -> str:
    """
    Retrieves the readable name of a recipe from its tokens.

    Args:
        recipe_id: Recipe ID
        recipes_df: Recipes DataFrame

    Returns:
        Recipe name (approximate based on tokens)
    """
    recipe = recipes_df[recipes_df["id"] == recipe_id]
    if recipe.empty:
        return f"Recipe #{recipe_id}"

    # Simplify for display
    return f"Recipe #{recipe_id}"


def get_recipe_details(recipe_id: int, recipes_df: pd.DataFrame) -> dict:
    """
    Retrieves all details of a recipe.

    Args:
        recipe_id: Recipe ID
        recipes_df: Recipes DataFrame

    Returns:
        Dictionary with recipe details
    """
    recipe = recipes_df[recipes_df["id"] == recipe_id].iloc[0]

    return {
        "id": recipe["id"],
        "name": get_recipe_name(recipe_id, recipes_df),
        "ingredients": len(recipe["ingredient_tokens"]),
        "steps": len(recipe["steps_tokens"]),
        "calories": recipe["calories"],
        "totalTime": recipe["totalTime"],
        "isVegetarian": recipe["isVegetarian"],
        "techniques": recipe["techniques"],
        "calorie_level": recipe["calorie_level"],
    }


def filter_recipes(
    recipes_df: pd.DataFrame,
    prep_range: tuple = (0, 180),
    ingredients_range: tuple = (1, 30),
    calories_range: tuple = (0, 1000),
    vegetarian_only: bool = False,
    nutrition_grades: list = None,
) -> pd.DataFrame:
    """
    Filters recipes according to specified criteria.

    Args:
        recipes_df: Recipes DataFrame
        prep_range: Tuple (min, max) for preparation time
        ingredients_range: Tuple (min, max) for number of ingredients
        calories_range: Tuple (min, max) for calories
        vegetarian_only: Filter only vegetarian recipes
        nutrition_grades: List of accepted nutritional grades (A, B, C, D, E)

    Returns:
        Filtered DataFrame
    """
    result = recipes_df.copy()

    # Determine time columns (try totalTime first, then minutes)
    time_col = "totalTime" if "totalTime" in recipes_df.columns else "minutes"

    # Determine ingredient columns
    ing_col = "ingredientCount" if "ingredientCount" in recipes_df.columns else "n_ingredients"

    # Determine calorie columns
    cal_col = "calories" if "calories" in recipes_df.columns else None

    # Filter by preparation time
    if time_col in result.columns:
        result = result[(result[time_col] >= prep_range[0]) & (result[time_col] <= prep_range[1])]

    # Filter by number of ingredients
    if ing_col in result.columns:
        result = result[(result[ing_col] >= ingredients_range[0]) & (result[ing_col] <= ingredients_range[1])]

    # Filter by calories (if column exists)
    if cal_col and cal_col in result.columns:
        result = result[(result[cal_col] >= calories_range[0]) & (result[cal_col] <= calories_range[1])]

    # Vegetarian filter
    if vegetarian_only:
        if "isVegetarian" in result.columns:
            result = result[result["isVegetarian"]]
        elif "is_vegetarian" in result.columns:
            result = result[result["is_vegetarian"]]

    # Nutritional grades filter
    if nutrition_grades and len(nutrition_grades) > 0 and "nutrition_grade" in result.columns:
        result = result[result["nutrition_grade"].isin(nutrition_grades)]

    return result


def get_recipe_stats(recipes_df: pd.DataFrame) -> dict:
    """
    Calculates global statistics on recipes.

    Args:
        recipes_df: Recipes DataFrame

    Returns:
        Dictionary with statistics
    """
    return {
        "total_recipes": len(recipes_df),
        "avg_prep_time": recipes_df["totalTime"].mean(),
        "median_prep_time": recipes_df["totalTime"].median(),
        "avg_ingredients": recipes_df["ingredientCount"].mean(),
        "avg_calories": recipes_df["calories"].mean(),
        "vegetarian_count": recipes_df["isVegetarian"].sum(),
        "vegetarian_percentage": (recipes_df["isVegetarian"].sum() / len(recipes_df)) * 100,
    }<|MERGE_RESOLUTION|>--- conflicted
+++ resolved
@@ -211,27 +211,6 @@
     preprocessed_path = data_dir_path / "preprocessed_recipes.csv"
 
     if preprocessed_path.exists():
-<<<<<<< HEAD
-        # Charger les données prétraitées enrichies (optimisé avec dtypes)
-        df = pd.read_csv(
-            preprocessed_path,
-            low_memory=False,
-            dtype={
-                "id": "int64",
-                "minutes": "float32",
-                "n_steps": "float32",
-                "n_ingredients": "float32",
-            },
-        )
-
-        # Merger avec RAW_recipes pour récupérer la description (fallback si pas dans preprocessed)
-        try:
-            if 'description' not in df.columns:
-                raw_recipes_path = Path(data_dir) / "RAW_recipes.csv"
-                if raw_recipes_path.exists():
-                    raw_df = pd.read_csv(raw_recipes_path, usecols=["id", "description"])
-                    df = df.merge(raw_df, on="id", how="left")
-=======
         # Load enriched preprocessed data (uses read_preprocessed_recipes)
         df = read_preprocessed_recipes(data_dir=data_dir)
 
@@ -240,7 +219,6 @@
             if (data_dir_path / "RAW_recipes.csv").exists():
                 raw_df = read_raw_recipes(data_dir=data_dir, usecols=["id", "description"])
                 df = df.merge(raw_df, on="id", how="left")
->>>>>>> 418b36b0
         except Exception as e:
             print(f"Unable to load descriptions: {e}")
 
